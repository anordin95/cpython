"""Unittests for heapq."""

import sys
import random

from test import support
from unittest import TestCase, skipUnless

py_heapq = support.import_fresh_module('heapq', blocked=['_heapq'])
c_heapq = support.import_fresh_module('heapq', fresh=['_heapq'])

# _heapq.nlargest/nsmallest are saved in heapq._nlargest/_smallest when
# _heapq is imported, so check them there
func_names = ['heapify', 'heappop', 'heappush', 'heappushpop',
              'heapreplace', '_nlargest', '_nsmallest']

class TestModules(TestCase):
    def test_py_functions(self):
        for fname in func_names:
            self.assertEqual(getattr(py_heapq, fname).__module__, 'heapq')

    @skipUnless(c_heapq, 'requires _heapq')
    def test_c_functions(self):
        for fname in func_names:
            self.assertEqual(getattr(c_heapq, fname).__module__, '_heapq')


class TestHeap(TestCase):
    module = None

    def test_push_pop(self):
        # 1) Push 256 random numbers and pop them off, verifying all's OK.
        heap = []
        data = []
        self.check_invariant(heap)
        for i in range(256):
            item = random.random()
            data.append(item)
            self.module.heappush(heap, item)
            self.check_invariant(heap)
        results = []
        while heap:
            item = self.module.heappop(heap)
            self.check_invariant(heap)
            results.append(item)
        data_sorted = data[:]
        data_sorted.sort()
        self.assertEqual(data_sorted, results)
        # 2) Check that the invariant holds for a sorted array
        self.check_invariant(results)

        self.assertRaises(TypeError, self.module.heappush, [])
        try:
            self.assertRaises(TypeError, self.module.heappush, None, None)
            self.assertRaises(TypeError, self.module.heappop, None)
        except AttributeError:
            pass

    def check_invariant(self, heap):
        # Check the heap invariant.
        for pos, item in enumerate(heap):
            if pos: # pos 0 has no parent
                parentpos = (pos-1) >> 1
                self.assertTrue(heap[parentpos] <= item)

    def test_heapify(self):
        for size in range(30):
            heap = [random.random() for dummy in range(size)]
            self.module.heapify(heap)
            self.check_invariant(heap)

        self.assertRaises(TypeError, self.module.heapify, None)

    def test_naive_nbest(self):
        data = [random.randrange(2000) for i in range(1000)]
        heap = []
        for item in data:
            self.module.heappush(heap, item)
            if len(heap) > 10:
                self.module.heappop(heap)
        heap.sort()
        self.assertEqual(heap, sorted(data)[-10:])

    def heapiter(self, heap):
        # An iterator returning a heap's elements, smallest-first.
        try:
            while 1:
                yield self.module.heappop(heap)
        except IndexError:
            pass

    def test_nbest(self):
        # Less-naive "N-best" algorithm, much faster (if len(data) is big
        # enough <wink>) than sorting all of data.  However, if we had a max
        # heap instead of a min heap, it could go faster still via
        # heapify'ing all of data (linear time), then doing 10 heappops
        # (10 log-time steps).
        data = [random.randrange(2000) for i in range(1000)]
        heap = data[:10]
        self.module.heapify(heap)
        for item in data[10:]:
            if item > heap[0]:  # this gets rarer the longer we run
                self.module.heapreplace(heap, item)
        self.assertEqual(list(self.heapiter(heap)), sorted(data)[-10:])

        self.assertRaises(TypeError, self.module.heapreplace, None)
        self.assertRaises(TypeError, self.module.heapreplace, None, None)
        self.assertRaises(IndexError, self.module.heapreplace, [], None)

    def test_nbest_with_pushpop(self):
        data = [random.randrange(2000) for i in range(1000)]
        heap = data[:10]
        self.module.heapify(heap)
        for item in data[10:]:
            self.module.heappushpop(heap, item)
        self.assertEqual(list(self.heapiter(heap)), sorted(data)[-10:])
        self.assertEqual(self.module.heappushpop([], 'x'), 'x')

    def test_heappushpop(self):
        h = []
        x = self.module.heappushpop(h, 10)
        self.assertEqual((h, x), ([], 10))

        h = [10]
        x = self.module.heappushpop(h, 10.0)
        self.assertEqual((h, x), ([10], 10.0))
        self.assertEqual(type(h[0]), int)
        self.assertEqual(type(x), float)

        h = [10];
        x = self.module.heappushpop(h, 9)
        self.assertEqual((h, x), ([10], 9))

        h = [10];
        x = self.module.heappushpop(h, 11)
        self.assertEqual((h, x), ([11], 10))

    def test_heapsort(self):
        # Exercise everything with repeated heapsort checks
        for trial in range(100):
            size = random.randrange(50)
            data = [random.randrange(25) for i in range(size)]
            if trial & 1:     # Half of the time, use heapify
                heap = data[:]
                self.module.heapify(heap)
            else:             # The rest of the time, use heappush
                heap = []
                for item in data:
                    self.module.heappush(heap, item)
            heap_sorted = [self.module.heappop(heap) for i in range(size)]
            self.assertEqual(heap_sorted, sorted(data))

    def test_merge(self):
        inputs = []
        for i in range(random.randrange(5)):
            row = sorted(random.randrange(1000) for j in range(random.randrange(10)))
            inputs.append(row)
        self.assertEqual(sorted(chain(*inputs)), list(self.module.merge(*inputs)))
        self.assertEqual(list(self.module.merge()), [])

    def test_merge_stability(self):
        class Int(int):
            pass
        inputs = [[], [], [], []]
        for i in range(20000):
            stream = random.randrange(4)
            x = random.randrange(500)
            obj = Int(x)
            obj.pair = (x, stream)
            inputs[stream].append(obj)
        for stream in inputs:
            stream.sort()
        result = [i.pair for i in self.module.merge(*inputs)]
        self.assertEqual(result, sorted(result))

    def test_nsmallest(self):
        data = [(random.randrange(2000), i) for i in range(1000)]
        for f in (None, lambda x:  x[0] * 547 % 2000):
            for n in (0, 1, 2, 10, 100, 400, 999, 1000, 1100):
                self.assertEqual(list(self.module.nsmallest(n, data)),
                                 sorted(data)[:n])
                self.assertEqual(list(self.module.nsmallest(n, data, key=f)),
                                 sorted(data, key=f)[:n])

    def test_nlargest(self):
        data = [(random.randrange(2000), i) for i in range(1000)]
        for f in (None, lambda x:  x[0] * 547 % 2000):
            for n in (0, 1, 2, 10, 100, 400, 999, 1000, 1100):
                self.assertEqual(list(self.module.nlargest(n, data)),
                                 sorted(data, reverse=True)[:n])
                self.assertEqual(list(self.module.nlargest(n, data, key=f)),
                                 sorted(data, key=f, reverse=True)[:n])

    def test_comparison_operator(self):
        # Issue 3051: Make sure heapq works with both __lt__
        # For python 3.0, __le__ alone is not enough
        def hsort(data, comp):
            data = [comp(x) for x in data]
            self.module.heapify(data)
            return [self.module.heappop(data).x for i in range(len(data))]
        class LT:
            def __init__(self, x):
                self.x = x
            def __lt__(self, other):
                return self.x > other.x
        class LE:
            def __init__(self, x):
                self.x = x
            def __le__(self, other):
                return self.x >= other.x
        data = [random.random() for i in range(100)]
        target = sorted(data, reverse=True)
        self.assertEqual(hsort(data, LT), target)
        self.assertRaises(TypeError, data, LE)


class TestHeapPython(TestHeap):
    module = py_heapq


@skipUnless(c_heapq, 'requires _heapq')
class TestHeapC(TestHeap):
    module = c_heapq


#==============================================================================

class LenOnly:
    "Dummy sequence class defining __len__ but not __getitem__."
    def __len__(self):
        return 10

class GetOnly:
    "Dummy sequence class defining __getitem__ but not __len__."
    def __getitem__(self, ndx):
        return 10

class CmpErr:
    "Dummy element that always raises an error during comparison"
    def __eq__(self, other):
        raise ZeroDivisionError
    __ne__ = __lt__ = __le__ = __gt__ = __ge__ = __eq__

def R(seqn):
    'Regular generator'
    for i in seqn:
        yield i

class G:
    'Sequence using __getitem__'
    def __init__(self, seqn):
        self.seqn = seqn
    def __getitem__(self, i):
        return self.seqn[i]

class I:
    'Sequence using iterator protocol'
    def __init__(self, seqn):
        self.seqn = seqn
        self.i = 0
    def __iter__(self):
        return self
    def __next__(self):
        if self.i >= len(self.seqn): raise StopIteration
        v = self.seqn[self.i]
        self.i += 1
        return v

class Ig:
    'Sequence using iterator protocol defined with a generator'
    def __init__(self, seqn):
        self.seqn = seqn
        self.i = 0
    def __iter__(self):
        for val in self.seqn:
            yield val

class X:
    'Missing __getitem__ and __iter__'
    def __init__(self, seqn):
        self.seqn = seqn
        self.i = 0
    def __next__(self):
        if self.i >= len(self.seqn): raise StopIteration
        v = self.seqn[self.i]
        self.i += 1
        return v

class N:
    'Iterator missing __next__()'
    def __init__(self, seqn):
        self.seqn = seqn
        self.i = 0
    def __iter__(self):
        return self

class E:
    'Test propagation of exceptions'
    def __init__(self, seqn):
        self.seqn = seqn
        self.i = 0
    def __iter__(self):
        return self
    def __next__(self):
        3 // 0

class S:
    'Test immediate stop'
    def __init__(self, seqn):
        pass
    def __iter__(self):
        return self
    def __next__(self):
        raise StopIteration

from itertools import chain
def L(seqn):
    'Test multiple tiers of iterators'
    return chain(map(lambda x:x, R(Ig(G(seqn)))))


class TestErrorHandling(TestCase):
    module = None

    def test_non_sequence(self):
        for f in (self.module.heapify, self.module.heappop):
            self.assertRaises((TypeError, AttributeError), f, 10)
        for f in (self.module.heappush, self.module.heapreplace,
                  self.module.nlargest, self.module.nsmallest):
            self.assertRaises((TypeError, AttributeError), f, 10, 10)

    def test_len_only(self):
        for f in (self.module.heapify, self.module.heappop):
            self.assertRaises((TypeError, AttributeError), f, LenOnly())
        for f in (self.module.heappush, self.module.heapreplace):
            self.assertRaises((TypeError, AttributeError), f, LenOnly(), 10)
        for f in (self.module.nlargest, self.module.nsmallest):
            self.assertRaises(TypeError, f, 2, LenOnly())

    def test_get_only(self):
        for f in (self.module.heapify, self.module.heappop):
            self.assertRaises(TypeError, f, GetOnly())
        for f in (self.module.heappush, self.module.heapreplace):
            self.assertRaises(TypeError, f, GetOnly(), 10)
        for f in (self.module.nlargest, self.module.nsmallest):
            self.assertRaises(TypeError, f, 2, GetOnly())

    def test_get_only(self):
        seq = [CmpErr(), CmpErr(), CmpErr()]
        for f in (self.module.heapify, self.module.heappop):
            self.assertRaises(ZeroDivisionError, f, seq)
        for f in (self.module.heappush, self.module.heapreplace):
            self.assertRaises(ZeroDivisionError, f, seq, 10)
        for f in (self.module.nlargest, self.module.nsmallest):
            self.assertRaises(ZeroDivisionError, f, 2, seq)

    def test_arg_parsing(self):
        for f in (self.module.heapify, self.module.heappop,
                  self.module.heappush, self.module.heapreplace,
                  self.module.nlargest, self.module.nsmallest):
            self.assertRaises((TypeError, AttributeError), f, 10)

    def test_iterable_args(self):
        for f in (self.module.nlargest, self.module.nsmallest):
            for s in ("123", "", range(1000), (1, 1.2), range(2000,2200,5)):
                for g in (G, I, Ig, L, R):
                    self.assertEqual(list(f(2, g(s))), list(f(2,s)))
                self.assertEqual(list(f(2, S(s))), [])
                self.assertRaises(TypeError, f, 2, X(s))
                self.assertRaises(TypeError, f, 2, N(s))
                self.assertRaises(ZeroDivisionError, f, 2, E(s))


class TestErrorHandlingPython(TestErrorHandling):
    module = py_heapq

@skipUnless(c_heapq, 'requires _heapq')
class TestErrorHandlingC(TestErrorHandling):
    module = c_heapq


#==============================================================================


def test_main(verbose=None):
<<<<<<< HEAD
    test_classes = [TestModules, TestHeapPython, TestHeapC,
                    TestErrorHandlingPython, TestErrorHandlingC]
=======
    test_classes = [TestModules, TestHeapPython, TestHeapC, TestErrorHandling]
>>>>>>> f9756c23
    support.run_unittest(*test_classes)

    # verify reference counting
    if verbose and hasattr(sys, "gettotalrefcount"):
        import gc
        counts = [None] * 5
        for i in range(len(counts)):
            support.run_unittest(*test_classes)
            gc.collect()
            counts[i] = sys.gettotalrefcount()
        print(counts)

if __name__ == "__main__":
    test_main(verbose=True)<|MERGE_RESOLUTION|>--- conflicted
+++ resolved
@@ -383,12 +383,8 @@
 
 
 def test_main(verbose=None):
-<<<<<<< HEAD
     test_classes = [TestModules, TestHeapPython, TestHeapC,
                     TestErrorHandlingPython, TestErrorHandlingC]
-=======
-    test_classes = [TestModules, TestHeapPython, TestHeapC, TestErrorHandling]
->>>>>>> f9756c23
     support.run_unittest(*test_classes)
 
     # verify reference counting
